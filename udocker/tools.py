--- conflicted
+++ resolved
@@ -276,12 +276,7 @@
     def install(self, force=False):
         """Get the udocker tools tarball and install the binaries"""
         if self.is_available() and not force:
-<<<<<<< HEAD
-            Msg().out("Info: already installed, installation skipped",
-                      l=Msg.INF)
-=======
             Msg().out("Info: already installed, installation skipped", l=Msg.INF)
->>>>>>> 831cf68d
             return True
 
         if not self._autoinstall and not force:
