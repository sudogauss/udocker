# -*- coding: utf-8 -*-
"""Docker API integration"""

import os
import sys
import re
import base64
import json

from udocker.config import Config
from udocker.msg import Msg
from udocker.commonlocalfile import CommonLocalFileApi
from udocker.utils.fileutil import FileUtil
from udocker.utils.curl import GetURL
from udocker.utils.chksum import ChkSUM
from udocker.helper.unique import Unique


class DockerIoAPI(object):
    """Class to encapsulate the access to the Docker Hub service
    Allows to search and download images from Docker Hub
    """

    def __init__(self, localrepo):
        self.index_url = Config.conf['dockerio_index_url']
        self.registry_url = Config.conf['dockerio_registry_url']
        self.v1_auth_header = ""
        self.v2_auth_header = ""
        self.v2_auth_token = ""
        self.localrepo = localrepo
        self.curl = GetURL()
        self.search_pause = True
        self.search_page = 0
        self.search_ended = False

    def set_proxy(self, http_proxy):
        """Select a socks http proxy for API access and file download"""
        self.curl.set_proxy(http_proxy)

    def set_registry(self, registry_url):
        """Change docker registry url"""
        self.registry_url = registry_url

    def set_index(self, index_url):
        """Change docker index url"""
        self.index_url = index_url

    def is_repo_name(self, imagerepo):
        """Check if name matches authorized characters for a docker repo"""
        if imagerepo and re.match("^[a-zA-Z0-9][a-zA-Z0-9-_./:]+$", imagerepo):
            return True
        return False

    def _get_url(self, *args, **kwargs):
        """Encapsulates the call to GetURL.get() so that authentication
        for v1 and v2 repositories can be treated differently.
        Example:
             _get_url(url, ctimeout=5, timeout=5, header=[]):
        """
        url = str(args[0])
        if "RETRY" not in kwargs:
            kwargs["RETRY"] = 3
        if "FOLLOW" not in kwargs:
            kwargs["FOLLOW"] = 3
        kwargs["RETRY"] -= 1
        (hdr, buf) = self.curl.get(*args, **kwargs)
        Msg().out("Info: header: %s" % (hdr.data), l=Msg.DBG)
        Msg().out("Info: buffer: %s" % (buf.getvalue()), l=Msg.DBG)
        status_code = self.curl.get_status_code(hdr.data["X-ND-HTTPSTATUS"])
        if status_code == 200:
            return (hdr, buf)
        if not kwargs["RETRY"]:
            hdr.data["X-ND-CURLSTATUS"] = 13  # Permission denied
            return (hdr, buf)
        auth_kwargs = kwargs.copy()
        if "location" not in hdr.data:
            kwargs["FOLLOW"] = 3
        if "location" in hdr.data and hdr.data['location']:
            if not kwargs["FOLLOW"]:
                hdr.data["X-ND-CURLSTATUS"] = 13
                return (hdr, buf)
            kwargs["FOLLOW"] -= 1
            args = [hdr.data['location']]
            if "header" in auth_kwargs:
                del auth_kwargs["header"]
        elif status_code == 401:
            if "www-authenticate" in hdr.data:
                www_authenticate = hdr.data["www-authenticate"]
                if not "realm" in www_authenticate:
                    return (hdr, buf)
                if 'error="insufficient_scope"' in www_authenticate:
                    return (hdr, buf)
                auth_header = ""
                if "/v2/" in url:
                    auth_header = self._get_v2_auth(www_authenticate,
                                                    kwargs["RETRY"])
                if "/v1/" in url:
                    auth_header = self._get_v1_auth(www_authenticate)
                auth_kwargs.update({"header": [auth_header]})
        (hdr, buf) = self._get_url(*args, **auth_kwargs)
        return (hdr, buf)

    def _get_file(self, url, filename, cache_mode):
        """Get a file and check its size. Optionally enable other
        capabilities such as caching to check if the
        file already exists locally and whether its size is the
        same to avoid downloaded it again.
        """
        match = re.search("/([^/:]+):(\\S+)$", filename)
        if match:
            layer_f_chksum = ChkSUM().hash(filename, match.group(1))
            if layer_f_chksum == match.group(2):
                return True             # is cached skip download
            cache_mode = 0
        if self.curl.cache_support and cache_mode:
            if cache_mode == 1:
                (hdr, dummy) = self._get_url(url, nobody=1)
            elif cache_mode == 3:
                (hdr, dummy) = self._get_url(url, sizeonly=True)
            remote_size = self.curl.get_content_length(hdr)
            if remote_size == FileUtil(filename).size():
                return True             # is cached skip download
        else:
            remote_size = -1
        resume = False
        if filename.endswith("layer"):
            resume = True
        (hdr, dummy) = self._get_url(url, ofile=filename, resume=resume)
        if self.curl.get_status_code(hdr.data["X-ND-HTTPSTATUS"]) != 200:
            return False
        if remote_size == -1:
            remote_size = self.curl.get_content_length(hdr)
        if (remote_size != FileUtil(filename).size() and
                hdr.data["X-ND-CURLSTATUS"]):
            Msg().err("Error: file size mismatch:", filename,
                      remote_size, FileUtil(filename).size())
            return False
        return True

    def _split_fields(self, buf):
        """Split  fields, used in the web authentication"""
        all_fields = dict()
        for field in buf.split(','):
            pair = field.split('=', 1)
            if len(pair) == 2:
                all_fields[pair[0]] = pair[1].strip('"')
        return all_fields

    def is_v1(self):
        """Check if registry is of type v1"""
        for prefix in ("/v1", "/v1/_ping"):
            (hdr, dummy) = self._get_url(self.index_url + prefix)
            try:
                if ("200" in hdr.data["X-ND-HTTPSTATUS"] or
                        "401" in hdr.data["X-ND-HTTPSTATUS"]):
                    return True
            except (KeyError, AttributeError, TypeError):
                pass
        return False

    def has_search_v1(self, url=None):
        """Check if registry has search capabilities in v1"""
        if url is None:
            url = self.index_url
        (hdr, dummy) = self._get_url(url + "/v1/search")
        try:
            if ("200" in hdr.data["X-ND-HTTPSTATUS"] or
                    "401" in hdr.data["X-ND-HTTPSTATUS"]):
                return True
        except (KeyError, AttributeError, TypeError):
            pass
        return False

    def get_v1_repo(self, imagerepo):
        """Get list of images in a repo from Docker Hub"""
        url = self.index_url + "/v1/repositories/" + imagerepo + "/images"
        Msg().out("Info: repo url", url, l=Msg.DBG)
        (hdr, buf) = self._get_url(url, header=["X-Docker-Token: true"])
        try:
            self.v1_auth_header = "Authorization: Token " + \
                hdr.data["x-docker-token"]
            return hdr.data, json.loads(buf.getvalue())
        except (IOError, OSError, AttributeError,
                ValueError, TypeError, KeyError):
            self.v1_auth_header = ""
            return hdr.data, []

    def _get_v1_auth(self, www_authenticate):
        """Authentication for v1 API"""
        if "Token" in www_authenticate:
            return self.v1_auth_header
        return ""

    def get_v1_image_tags(self, imagerepo, tags_only=False):
        """Get list of tags in a repo from Docker Hub"""
        (hdr_data, dummy) = self.get_v1_repo(imagerepo)
        try:
            endpoint = "http://" + hdr_data["x-docker-endpoints"]
        except KeyError:
            endpoint = self.index_url
        url = endpoint + "/v1/repositories/" + imagerepo + "/tags"
        Msg().out("Info: tags url", url, l=Msg.DBG)
        (dummy, buf) = self._get_url(url)
        tags = []
        try:
            if tags_only:
                for tag in json.loads(buf.getvalue()):
                    tags.append(tag["name"])
                return tags

            return json.loads(buf.getvalue())
        except (IOError, OSError, AttributeError, ValueError, TypeError):
            return []

    def get_v1_image_tag(self, endpoint, imagerepo, tag):
        """Get list of tags in a repo from Docker Hub"""
        url = endpoint + "/v1/repositories/" + imagerepo + "/tags/" + tag
        Msg().out("Info: tags url", url, l=Msg.DBG)
        (hdr, buf) = self._get_url(url)
        try:
            return (hdr.data, json.loads(buf.getvalue()))
        except (IOError, OSError, AttributeError, ValueError, TypeError):
            return (hdr.data, [])

    def get_v1_image_ancestry(self, endpoint, image_id):
        """Get the ancestry which is an ordered list of layers"""
        url = endpoint + "/v1/images/" + image_id + "/ancestry"
        Msg().out("Info: ancestry url", url, l=Msg.DBG)
        (hdr, buf) = self._get_url(url)
        try:
            return (hdr.data, json.loads(buf.getvalue()))
        except (IOError, OSError, AttributeError, ValueError, TypeError):
            return (hdr.data, [])

    def get_v1_image_json(self, endpoint, layer_id):
        """Get the JSON metadata for a specific layer"""
        url = endpoint + "/v1/images/" + layer_id + "/json"
        Msg().out("Info: json url", url, l=Msg.DBG)
        filename = self.localrepo.layersdir + '/' + layer_id + ".json"
        if self._get_file(url, filename, 0):
            self.localrepo.add_image_layer(filename)
            return True
        return False

    def get_v1_image_layer(self, endpoint, layer_id):
        """Get a specific layer data file (layer files are tarballs)"""
        url = endpoint + "/v1/images/" + layer_id + "/layer"
        Msg().out("Info: layer url", url, l=Msg.DBG)
        filename = self.localrepo.layersdir + '/' + layer_id + ".layer"
        if self._get_file(url, filename, 3):
            self.localrepo.add_image_layer(filename)
            return True
        return False

    def get_v1_layers_all(self, endpoint, layer_list):
        """Using a layer list download data and metadata files"""
        files = []
        if layer_list:
            for layer_id in reversed(layer_list):
                Msg().out("Info: downloading layer", layer_id, l=Msg.INF)
                filesize = self.get_v1_image_json(endpoint, layer_id)
                if not filesize:
                    return []
                files.append(layer_id + ".json")
                filesize = self.get_v1_image_layer(endpoint, layer_id)
                if not filesize:
                    return []
                files.append(layer_id + ".layer")
        return files

    def _get_v2_auth(self, www_authenticate, retry):
        """Authentication for v2 API"""
        auth_header = ""
        (bearer, auth_data) = www_authenticate.rsplit(' ', 1)
        if bearer == "Bearer":
            auth_fields = self._split_fields(auth_data)
            if "realm" in auth_fields:
                auth_url = auth_fields["realm"] + '?'
                for field in auth_fields:
                    if field != "realm":
                        auth_url += field + '=' + auth_fields[field] + '&'
                header = []
                if self.v2_auth_token:
                    header = ["Authorization: Basic %s" % (self.v2_auth_token)]
                (dummy, auth_buf) = self._get_url(auth_url, header=header,
                                                  RETRY=retry)
                if sys.version_info[0] >= 3:
                    token_buf = auth_buf.getvalue().decode()
                else:
                    token_buf = auth_buf.getvalue()
                if token_buf and "token" in token_buf:
                    try:
                        auth_token = json.loads(token_buf)
                    except (IOError, OSError, AttributeError,
                            ValueError, TypeError):
                        return auth_header
                    auth_header = "Authorization: Bearer " + \
                        auth_token["token"]
                    self.v2_auth_header = auth_header
        # PR #126
        elif 'BASIC' in bearer or 'Basic' in bearer:
            auth_header = "Authorization: Basic %s" %(self.v2_auth_token)
            self.v2_auth_header = auth_header
        return auth_header

    def get_v2_login_token(self, username, password):
        """Get a login token from username and password"""
        if not (username and password):
            return ""
        try:
            self.v2_auth_token = \
                base64.b64encode(("%s:%s" % \
                    (username, password)).encode("utf-8")).decode("ascii")
        except (KeyError, AttributeError, TypeError, ValueError, NameError):
            self.v2_auth_token = ""
        return self.v2_auth_token

    def set_v2_login_token(self, v2_auth_token):
        """Load previously created login token"""
        self.v2_auth_token = v2_auth_token

    def is_v2(self):
        """Check if registry is of type v2"""
        (hdr, dummy) = self._get_url(self.registry_url + "/v2/")
        try:
            if ("200" in hdr.data["X-ND-HTTPSTATUS"] or
                    "401" in hdr.data["X-ND-HTTPSTATUS"]):
                return True
        except (KeyError, AttributeError, TypeError):
            pass
        return False

    def has_search_v2(self, url=None):
        """Check if registry has search capabilities in v2"""
        if url is None:
            url = self.registry_url
        (hdr, dummy) = self._get_url(url + "/v2/search/repositories")
        try:
            if ("200" in hdr.data["X-ND-HTTPSTATUS"] or
                    "401" in hdr.data["X-ND-HTTPSTATUS"]):
                return True
        except (KeyError, AttributeError, TypeError):
            pass
        return False

    def get_v2_image_tags(self, imagerepo, tags_only=False):
        """Get list of tags in a repo from Docker Hub"""
        url = self.registry_url + "/v2/" + imagerepo + "/tags/list"
        Msg().out("Info: tags url", url, l=Msg.DBG)
        (dummy, buf) = self._get_url(url)
        tags = []
        try:
            if tags_only:
                for tag in json.loads(buf.getvalue())["tags"]:
                    tags.append(tag)
                return tags

            return json.loads(buf.getvalue())
        except (IOError, OSError, AttributeError, ValueError, TypeError):
            return []

    def get_v2_image_manifest(self, imagerepo, tag):
        """Get the image manifest which contains JSON metadata
        that is common to all layers in this image tag
        """
        url = self.registry_url + "/v2/" + imagerepo + \
            "/manifests/" + tag
        Msg().out("Info: manifest url", url, l=Msg.DBG)
        (hdr, buf) = self._get_url(url)
        try:
            return (hdr.data, json.loads(buf.getvalue()))
        except (IOError, OSError, AttributeError, ValueError, TypeError):
            return (hdr.data, [])

    def get_v2_image_layer(self, imagerepo, layer_id):
        """Get one image layer data file (tarball)"""
        url = self.registry_url + "/v2/" + imagerepo + \
            "/blobs/" + layer_id
        Msg().out("Info: layer url", url, l=Msg.DBG)
        filename = self.localrepo.layersdir + '/' + layer_id
        if self._get_file(url, filename, 3):
            self.localrepo.add_image_layer(filename)
            return True
        return False

    def get_v2_layers_all(self, imagerepo, fslayers):
        """Get all layer data files belonging to a image tag"""
        files = []
        blob = ""
        if fslayers:
            for layer in reversed(fslayers):
                if "blobSum" in layer:
                    blob = layer["blobSum"]
                elif "digest" in layer:
                    blob = layer["digest"]
                Msg().out("Info: downloading layer", blob, l=Msg.INF)
                if not self.get_v2_image_layer(imagerepo, blob):
                    return []
                files.append(blob)
        return files

    def get_v2(self, imagerepo, tag):
        """Pull container with v2 API"""
        files = []
        (hdr_data, manifest) = self.get_v2_image_manifest(imagerepo, tag)
        status = self.curl.get_status_code(hdr_data["X-ND-HTTPSTATUS"])
        if status == 401:
            Msg().err("Error: manifest not found or not authorized")
            return []
        if status != 200:
            Msg().err("Error: pulling manifest:")
            return []
        try:
            if not (self.localrepo.setup_tag(tag) and
                    self.localrepo.set_version("v2")):
                Msg().err("Error: setting localrepo v2 tag and version")
                return []
            self.localrepo.save_json("manifest", manifest)
            Msg().out("Info: v2 layers: %s" % (imagerepo), l=Msg.DBG)
            if "fsLayers" in manifest:
                files = self.get_v2_layers_all(imagerepo,
                                               manifest["fsLayers"])
            elif "layers" in manifest:
                if "config" in manifest:
                    manifest["layers"].append(manifest["config"])
                files = self.get_v2_layers_all(imagerepo,
                                               manifest["layers"])
            else:
                Msg().err("Error: layers section missing in manifest")
        except (KeyError, AttributeError, IndexError, ValueError, TypeError):
            pass
        return files

    def _get_v1_id_from_tags(self, tags_obj, tag):
        """Get image id from array of tags"""
        if isinstance(tags_obj, dict):
            try:
                return tags_obj[tag]
            except KeyError:
                pass
        elif isinstance(tags_obj, list):
            try:
                for tag_dict in tags_obj:
                    if tag_dict["name"] == tag:
                        return tag_dict["layer"]
            except KeyError:
                pass
        return ""

    def _get_v1_id_from_images(self, images_array, short_id):
        """Get long image id from array of images using the short id"""
        try:
            for image_dict in images_array:
                if image_dict["id"][0:8] == short_id:
                    return image_dict["id"]
        except KeyError:
            pass
        return ""

    def get_v1(self, imagerepo, tag):
        """Pull container with v1 API"""
        Msg().out("Info: v1 image id: %s" % (imagerepo), l=Msg.DBG)
        (hdr_data, images_array) = self.get_v1_repo(imagerepo)
        status = self.curl.get_status_code(hdr_data["X-ND-HTTPSTATUS"])
        if status == 401 or not images_array:
            Msg().err("Error: image not found or not authorized")
            return []
        try:
            endpoint = "http://" + hdr_data["x-docker-endpoints"]
        except KeyError:
            endpoint = self.index_url
        (tags_array) = self.get_v1_image_tags(endpoint, imagerepo)
        image_id = self._get_v1_id_from_tags(tags_array, tag)
        if not image_id:
            Msg().err("Error: image tag not found")
            return []
        if len(image_id) <= 8:
            image_id = self._get_v1_id_from_images(images_array, image_id)
            if not image_id:
                Msg().err("Error: image id not found")
                return []
        if not (self.localrepo.setup_tag(tag) and
                self.localrepo.set_version("v1")):
            Msg().err("Error: setting localrepo v1 tag and version")
            return []
        Msg().out("Info: v1 ancestry", image_id, l=Msg.DBG)
        (dummy, ancestry) = self.get_v1_image_ancestry(endpoint, image_id)
        if not ancestry:
            Msg().err("Error: ancestry not found")
            return []
        self.localrepo.save_json("ancestry", ancestry)
        Msg().out("Info: v1 layers", image_id, l=Msg.DBG)
        files = self.get_v1_layers_all(endpoint, ancestry)
        return files

    def _parse_imagerepo(self, imagerepo):
        """Parse imagerepo to extract registry"""
        remoterepo = imagerepo
        registry = ""
        registry_url = ""
        index_url = ""
        components = imagerepo.split('/')
        if '.' in components[0] and len(components) >= 2:
            registry = components[0]
            del components[0]
        elif ('.' not in components[0] and
              components[0] != "library" and len(components) == 1):
            components.insert(0, "library")
        remoterepo = '/'.join(components)
        if registry:
            try:
                registry_url = Config.conf['docker_registries'][registry][0]
                index_url = Config.conf['docker_registries'][registry][1]
            except (KeyError, NameError, TypeError):
                registry_url = registry
                if "://" not in registry:
                    registry_url = "https://%s" % registry
                index_url = registry_url
            if registry_url:
                self.registry_url = registry_url
            if index_url:
                self.index_url = index_url
        return (imagerepo, remoterepo)

    def get(self, imagerepo, tag):
        """Pull a docker image from a v2 registry or v1 index"""
        Msg().out("Info: get imagerepo: %s tag: %s" % (imagerepo, tag),
                  l=Msg.DBG)
        (imagerepo, remoterepo) = self._parse_imagerepo(imagerepo)
        if self.localrepo.cd_imagerepo(imagerepo, tag):
            new_repo = False
        else:
            self.localrepo.setup_imagerepo(imagerepo)
            new_repo = True
        if self.is_v2():
            files = self.get_v2(remoterepo, tag)  # try v2
        else:
            files = self.get_v1(remoterepo, tag)  # try v1
        if new_repo and not files:
            self.localrepo.del_imagerepo(imagerepo, tag, False)
        return files

    def get_tags(self, imagerepo):
        """List tags from a v2 or v1 repositories"""
        Msg().out("Info: get tags", imagerepo, l=Msg.DBG)
        (imagerepo, remoterepo) = self._parse_imagerepo(imagerepo)
        if self.is_v2():
<<<<<<< HEAD
            return self.get_v2_image_tags(remoterepo, True)  # try v2
        else:
            return self.get_v1_image_tags(remoterepo, True)  # try v1
=======
            return self.get_v2_image_tags(imagerepo, True)  # try v2

        return self.get_v1_image_tags(imagerepo, True)  # try v1
>>>>>>> 0335eea9

    def search_init(self, pause):
        """Setup new search"""
        self.search_pause = pause
        self.search_page = 0
        self.search_ended = False

    def search_get_page_v1(self, expression, url):
        """Get search results from Docker Hub using v1 API"""
        if expression:
            url = url + "/v1/search?q=%s" % expression
        else:
            url = url + "/v1/search?"
        url += "&page=%s" % str(self.search_page)
        (dummy, buf) = self._get_url(url)
        try:
            repo_list = json.loads(buf.getvalue())
            if repo_list["page"] == repo_list["num_pages"]:
                self.search_ended = True
            return repo_list
        except (IOError, OSError, AttributeError,
                ValueError, TypeError):
            self.search_ended = True
            return []

    def search_get_page_v2(self, expression, url, lines=22, official=None):
        """Search results from Docker Hub using v2 API"""
        if not expression:
            expression = '*'
        if expression and official is None:
            url = url + \
                    "/v2/search/repositories?query=%s" % (expression)
        elif expression and official is True:
            url = url + \
                    "/v2/search/repositories?query=%s&is_official=%s" \
                    % (expression, "true")
        elif expression and official is False:
            url = url + \
                    "/v2/search/repositories?query=%s&is_official=%s" \
                    % (expression, "false")
        else:
            return []
        url += "&page_size=%d" % (lines)
        if self.search_page != 1:
            url += "&page=%d" % (self.search_page)
        (dummy, buf) = self._get_url(url)
        try:
            repo_list = json.loads(buf.getvalue())
            if repo_list["count"] == self.search_page:
                self.search_ended = True
            return repo_list
        except (IOError, OSError, AttributeError, KeyError,
                ValueError, TypeError):
            self.search_ended = True
            return []

    def search_get_page(self, expression, lines=22):
        """Get search results from Docker Hub"""
        if self.search_ended:
            return []
        self.search_page += 1
        if self.has_search_v2(self.index_url):
            return self.search_get_page_v2(expression, self.index_url, lines)
        if self.has_search_v1():
            return self.search_get_page_v1(expression, self.index_url)
        if self.has_search_v2(self.registry_url):
            return self.search_get_page_v2(expression, self.registry_url, lines)
        if self.has_search_v1(self.registry_url):
            return self.search_get_page_v1(expression, self.registry_url)
        return []


class DockerLocalFileAPI(CommonLocalFileApi):
    """Manipulate Docker container and/or image files"""

    def __init__(self, localrepo):
        CommonLocalFileApi.__init__(self, localrepo)

    def _load_structure(self, tmp_imagedir):
        """Load the structure of a Docker image"""
        structure = {}
        structure["repolayers"] = dict()
        structure["repoconfigs"] = dict()
        for fname in os.listdir(tmp_imagedir):
            f_path = tmp_imagedir + '/' + fname
            if fname == "repositories":
                structure["repositories"] = \
                        self.localrepo.load_json(f_path)
            elif fname == "manifest.json":
                structure["manifest"] = \
                        self.localrepo.load_json(f_path)
            elif len(fname) >= 69 and fname.endswith(".json"):
                structure["repoconfigs"][fname] = dict()
                structure["repoconfigs"][fname]["json"] = \
                        self.localrepo.load_json(f_path)
                structure["repoconfigs"][fname]["json_f"] = \
                        f_path
            elif len(fname) >= 64 and FileUtil(f_path).isdir():
                layer_id = fname
                structure["repolayers"][layer_id] = dict()
                for layer_f in os.listdir(f_path):
                    layer_f_path = f_path + '/' + layer_f
                    if layer_f == "VERSION":
                        structure["repolayers"][layer_id]["VERSION"] = \
                                self.localrepo.load_json(layer_f_path)
                    elif layer_f == "json":
                        structure["repolayers"][layer_id]["json"] = \
                                self.localrepo.load_json(layer_f_path)
                        structure["repolayers"][layer_id]["json_f"] = \
                                layer_f_path
                    elif "layer" in layer_f:
                        structure["repolayers"][layer_id]["layer_f"] = \
                                layer_f_path
                    else:
                        Msg().out("Info: warning: unkwnon file in layer:",
                                  f_path, l=Msg.WAR)
        return structure

    def _find_top_layer_id(self, structure, my_layer_id=""):
        """Find the top layer within a Docker image"""
        if "repolayers" not in structure:
            return ""

        if not my_layer_id:
            # if Python 3 TypeError: 'dict_keys' object is not subscriptable
            if sys.version_info[0] >= 3:
                my_layer_id = list(structure["repolayers"].keys())[0]
            else:
                my_layer_id = structure["repolayers"].keys()[0]

        found = ""
        for layer_id in structure["repolayers"]:
            if "parent" not in structure["repolayers"][layer_id]["json"]:
                continue
            if (my_layer_id ==
                    structure["repolayers"][layer_id]["json"]["parent"]):
                found = self._find_top_layer_id(structure, layer_id)
                break

        if not found:
            return my_layer_id

        return found

    def _sorted_layers(self, structure, top_layer_id):
        """Return the layers sorted"""
        sorted_layers = []
        next_layer = top_layer_id
        while next_layer:
            sorted_layers.append(next_layer)
            if "parent" not in structure["repolayers"][next_layer]["json"]:
                break

            next_layer = structure["repolayers"][next_layer]["json"]["parent"]
            if not next_layer:
                break

        return sorted_layers

    def _get_from_manifest(self, structure, imagetag):
        """Search for image:tag in manifest and return Config and layer ids"""
        if "manifest" in structure:
            for repotag in structure["manifest"]:
                if imagetag in repotag["RepoTags"]:
                    layers = []
                    for layer_file in repotag["Layers"]:
                        #layers.append(layer_file.replace("/layer.tar", ""))
                        layers.append(layer_file)
                    layers.reverse()
                    return (repotag["Config"], layers)
        return ("", [])

    def _load_image_step2(self, structure, imagerepo, tag):
        """Load a container image into a repository mimic docker load"""
        imagetag = imagerepo + ':' + tag
        (json_config_file, layers) = \
                self._get_from_manifest(structure, imagetag)
        if json_config_file:
            layer_id = json_config_file.replace(".json", "")
            json_file = structure["repoconfigs"][json_config_file]["json_f"]
            self._move_layer_to_v1repo(json_file, layer_id, "container.json")
        top_layer_id = self._find_top_layer_id(structure)
        layers = self._sorted_layers(structure, top_layer_id)
        for layer_id in layers:
            Msg().out("Info: adding layer:", layer_id, l=Msg.INF)
            if str(structure["repolayers"][layer_id]["VERSION"]) != "1.0":
                Msg().err("Error: layer version unknown")
                return []
            for layer_item in ("json_f", "layer_f"):
                filename = str(structure["repolayers"][layer_id][layer_item])
                if not self._move_layer_to_v1repo(filename, layer_id):
                    Msg().err("Error: copying %s file %s"
                              % (layer_item[:-2], filename), l=Msg.VER)
                    return []
        self.localrepo.save_json("ancestry", layers)
        if self._imagerepo:
            imagetag = self._imagerepo + ':' + tag
        return [imagetag]

    def _load_repositories(self, structure):
        """Load other image repositories into this local repo"""
        if "repositories" not in structure:
            return False
        loaded_repositories = []
        for imagerepo in structure["repositories"]:
            for tag in structure["repositories"][imagerepo]:
                if imagerepo and tag:
                    loaded_repo = self._load_image(structure, imagerepo, tag)
                    if loaded_repo:
                        loaded_repositories.extend(loaded_repo)
        return loaded_repositories

    def load(self, tmp_imagedir, imagerepo=None):
        """Load a Docker file created with docker save, mimic Docker
        load. The file is a tarball containing several layers, each
        layer has metadata and data content (directory tree) stored
        as a tar file.
        """
        self._imagerepo = imagerepo
        structure = self._load_structure(tmp_imagedir)
        if not structure:
            Msg().err("Error: failed to load image structure")
            return []
        if "repositories" in structure and structure["repositories"]:
            repositories = self._load_repositories(structure)
        else:
            if not imagerepo:
                imagerepo = Unique().imagename()
            tag = Unique().imagetag()
            repositories = self._load_image(structure, imagerepo, tag)
        return repositories

    def _save_image(self, imagerepo, tag, structure, tmp_imagedir):
        """Prepare structure with metadata for the image"""
        self.localrepo.cd_imagerepo(imagerepo, tag)
        (container_json, layer_files) = self.localrepo.get_image_attributes()
        json_file = tmp_imagedir + "/container.json"
        if (not container_json) or \
           (not self.localrepo.save_json(json_file, container_json)):
            return False
        config_layer_file = str(ChkSUM().sha256(json_file)) + ".json"
        FileUtil(json_file).rename(tmp_imagedir + '/' + config_layer_file)
        manifest_item = dict()
        manifest_item["Config"] = config_layer_file
        manifest_item["RepoTags"] = [imagerepo + ':' + tag, ]
        manifest_item["Layers"] = []
        if imagerepo not in structure["repositories"]:
            structure["repositories"][imagerepo] = dict()
        parent_layer_id = ""
        for layer_f in layer_files:
            try:
                layer_id = re.search(r"^(?:[^:]+:)?([a-z0-9]+)(?:\.layer)?$",
                                     os.path.basename(layer_f)).group(1)
            except AttributeError:
                return False
            if os.path.exists(tmp_imagedir + "/" + layer_id):
                continue
            FileUtil(tmp_imagedir + "/" + layer_id).mkdir()
            if not FileUtil(layer_f).copyto(tmp_imagedir + "/"
                                            + layer_id + "/layer.tar"):
                return False
            manifest_item["Layers"].append(layer_id + "/layer.tar")
            json_string = self.create_container_meta(layer_id)
            if parent_layer_id:
                json_string["parent"] = parent_layer_id
            else:
                structure["repositories"][imagerepo][tag] = layer_id
            parent_layer_id = layer_id
            if not self.localrepo.save_json(tmp_imagedir + "/"
                                            + layer_id + "/json", json_string):
                return False
            if not FileUtil(tmp_imagedir + "/" +
                            layer_id + "/VERSION").putdata("1.0", 'w'):
                return False
        structure["manifest"].append(manifest_item)
        return True

    def save(self, imagetag_list, imagefile):
        """Save a set of image tags to a file similarly to docker save
        """
        tmp_imagedir = FileUtil("save").mktmp()
        try:
            os.makedirs(tmp_imagedir)
        except (IOError, OSError):
            return False
        structure = dict()
        structure["manifest"] = []
        structure["repositories"] = dict()
        status = False
        for (imagerepo, tag) in imagetag_list:
            status = self._save_image(imagerepo, tag, structure, tmp_imagedir)
            if not status:
                Msg().err("Error: save image failed:", imagerepo + ':' + tag)
                break
        if status:
            self.localrepo.save_json(tmp_imagedir + "/manifest.json",
                                     structure["manifest"])
            self.localrepo.save_json(tmp_imagedir + "/repositories",
                                     structure["repositories"])
            if not FileUtil(tmp_imagedir).tar(imagefile):
                Msg().err("Error: save image failed in writing tar", imagefile)
                status = False
        else:
            Msg().err("Error: no images specified")
        FileUtil(tmp_imagedir).remove(recursive=True)
        return status<|MERGE_RESOLUTION|>--- conflicted
+++ resolved
@@ -543,17 +543,10 @@
     def get_tags(self, imagerepo):
         """List tags from a v2 or v1 repositories"""
         Msg().out("Info: get tags", imagerepo, l=Msg.DBG)
-        (imagerepo, remoterepo) = self._parse_imagerepo(imagerepo)
+        (dummy, remoterepo) = self._parse_imagerepo(imagerepo)
         if self.is_v2():
-<<<<<<< HEAD
             return self.get_v2_image_tags(remoterepo, True)  # try v2
-        else:
-            return self.get_v1_image_tags(remoterepo, True)  # try v1
-=======
-            return self.get_v2_image_tags(imagerepo, True)  # try v2
-
-        return self.get_v1_image_tags(imagerepo, True)  # try v1
->>>>>>> 0335eea9
+        return self.get_v1_image_tags(remoterepo, True)  # try v1
 
     def search_init(self, pause):
         """Setup new search"""
