--- conflicted
+++ resolved
@@ -705,10 +705,7 @@
 ```
 
 The list of packages to be installed is:
-<<<<<<< HEAD
-
-=======
->>>>>>> c709f4b5
+
 ```
 openib
 libibverbs, libibverbs-utils, libibverbs-devel
@@ -723,25 +720,17 @@
 libibmad
 infiniband-diags
 ```
-<<<<<<< HEAD
 
 The driver needs to be installed as well, in our examples the Mellanox driver.
-=======
-The driver needs to be installed as well, in our examples the Mellanox driver
->>>>>>> c709f4b5
 
 ```
 yum install mlx4*x86_64
 ```
-<<<<<<< HEAD
 
 The installation of both, i686 and x86_64 versions might be conflictive, and lead to an 
 error ("libibverbs: Warning: no userspace device-specific driver found for 
 /sys/class/infiniband_verbs/uverbs0) if for example the i686 is used. The best approach 
 is to install only the version for the architecture of the machine in this case x86_64.
-=======
-The installation of both, i686 and x86_64 versions might be conflictive, and lead to an error ("libibverbs: Warning: no userspace device-specific driver found for /sys/class/infiniband_verbs/uverbs0) if for example the i686 is used. Best is installing only the version for the architecture we have.
->>>>>>> c709f4b5
 
 The Open MPI source is compiled and installed in the container under /usr for convenience:
 
