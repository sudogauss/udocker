--- conflicted
+++ resolved
@@ -193,12 +193,7 @@
     @patch('udocker.tools.os.path.basename')
     @patch('udocker.tools.FileUtil')
     @patch('udocker.tools.os.path.isfile')
-<<<<<<< HEAD
-    def test_10__install(self, mock_isfile, mock_futil,
-                         mock_osbase, mock_cleaninstall):
-=======
     def test_10__install(self, mock_isfile, mock_futil, mock_osbase, mock_cleaninstall):
->>>>>>> 831cf68d
         """Test10 UdockerTools()._install()."""
         tfile = ""
         mock_isfile.return_value = False
