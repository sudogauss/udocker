<!---
[![Build Status](https://jenkins.indigo-datacloud.eu/buildStatus/icon?job=Pipeline-as-code/udocker/master)](https://jenkins.indigo-datacloud.eu/job/Pipeline-as-code/job/udocker/job/master/)
-->
<<<<<<< HEAD
[![Build Status](https://jenkins.eosc-synergy.eu/buildStatus/icon?job=indigo-dc/udocker/devel3)](https://jenkins.eosc-synergy.eu/job/indigo-dc/job/udocker/job/devel3/)
=======
[![Build Status](https://jenkins.eosc-synergy.eu/buildStatus/icon?job=indigo-dc/udocker/master)](https://jenkins.eosc-synergy.eu/job/indigo-dc/job/udocker/job/master/)
>>>>>>> b4d4f523

![logo](docs/logo-small.png)

udocker is a basic user tool to execute simple docker containers in user
space without requiring root privileges. Enables download and execution
of docker containers by non-privileged users in Linux systems where
docker is not available. It can be used to pull and execute docker
containers in Linux batch systems and interactive clusters that are
managed by other entities such as grid infrastructures or externally
managed batch or interactive systems.

udocker does not require any type of privileges nor the deployment of
services by system administrators. It can be downloaded and executed
entirely by the end user. The limited root functionality provided by
some of the udocker execution modes is either simulated or provided 
via user namespaces.

udocker is a wrapper around several tools to mimic a subset of the
docker capabilities including pulling images and running containers
with minimal functionality.

## Documentation

The full documentation is available at:

* [udocker documentation](https://indigo-dc.github.io/udocker/)
  * [User manual](https://indigo-dc.github.io/udocker/user_manual.html)
  * [Installation manual](https://indigo-dc.github.io/udocker/installation_manual.html)
  * [Reference card](https://indigo-dc.github.io/udocker/reference_card.html)

## How does it work
udocker is written in Python, it has a minimal set of dependencies so 
that can be executed in a wide range of Linux systems.

udocker does not make use of docker nor requires its presence.

udocker "executes" the containers by simply providing a chroot like
environment over the extracted container. The current implementation
supports different methods to mimic chroot thus enabling execution of
containers under a chroot like environment without requiring privileges.
udocker transparently supports several methods to execute the containers
based on external tools and libraries such as:

* PRoot
* Fakechroot
<<<<<<< HEAD
* runc
=======
* runC
>>>>>>> b4d4f523
* crun
* Singularity

With the exception of Singularity the tools and libraries to support
execution are downloaded and deployed by udocker during the installation 
process. This installation is performed in the user home directory
and does not require privileges. The udocker related files such as
libraries, executables, container images and extracted directory
trees are placed by default under `$HOME/.udocker`.

## Advantages
<<<<<<< HEAD

* Can be deployed by the end-user
* Does not require privileges for installation
* Does not require privileges for execution
* Does not require compilation, just transfer the Python code
* Encapsulates several tools and execution methods
* Includes the required tools already statically compiled to work
  across systems
* Provides a docker like command line interface
* Supports a subset of docker commands:
  search, pull, import, export, load, save, login, logout, create and run
* Understands docker container metadata
* Allows loading of docker and OCI containers
* Supports NVIDIA GPGPU applications
* Runs both on new and older Linux distributions including:
  CentOS 6, CentOS 7, CentOS 8, Ubuntu 14, Ubuntu 16, Ubuntu 18, Ubuntu 20, 
  Ubuntu 21, Alpine, Fedora, etc

## Python 2 and Python 3

Since v1.2.0 udocker supports both Python 2 and Python 3. The original
v1.1.x of udocker for Python 2 only is available
[here](https://github.com/indigo-dc/udocker/tree/devel). Most  
functionalities of the new versions have been backported to the v1.1.x 
series.
=======
* Provides a docker like command line interface
* Supports a subset of docker commands:
  search, pull, import, export, load, save, create and run
* Understands docker container metadata
* Allows loading of docker and OCI containers
* Can be deployed by the end-user
* Does not require privileges for installation
* Does not require privileges for execution
* Does not require compilation, just transfer the Python script and run
* Encapsulates several tools and execution methods
* Includes the required tools already statically compiled to work across systems
* Tested with GPGPU and MPI applications
* Runs both on new and older Linux distributions including:
  CentOS 6, CentOS 7, CentOS 8, Ubuntu 14, Ubuntu 16, Ubuntu 18, Ubuntu 20, Fedora, etc

## Installation and Users manuals
See the **[Installation manual](doc/installation_manual.md)**
See the **[Users manual](doc/user_manual.md)**
>>>>>>> b4d4f523

## Syntax

```
        Commands:
          search <repo/expression>      :Search dockerhub for container images
          pull <repo/image:tag>         :Pull container image from dockerhub
          create <repo/image:tag>       :Create container from a pulled image
          run <container>               :Execute container

          images -l                     :List container images
          ps -m -s                      :List created containers
          name <container_id> <name>    :Give name to container
          rmname <name>                 :Delete name from container
          rename <name> <new_name>      :Change container name 
          clone <container_id>          :Duplicate container
          rm <container-id>             :Delete container
          rmi <repo/image:tag>          :Delete image

          import <tar> <repo/image:tag> :Import tar file (exported by docker)
          import - <repo/image:tag>     :Import from stdin (exported by docker)
          export -o <tar> <container>   :Export container directory tree
          export - <container>          :Export container directory tree
          load -i <imagefile>           :Load image from file (saved by docker)
          load                          :Load image from stdin (saved by docker)
          save -o <imagefile> <repo/image:tag>  :Save image with layers to file

          inspect -p <repo/image:tag>   :Return low level information on image
          verify <repo/image:tag>       :Verify a pulled or loaded image

          protect <repo/image:tag>      :Protect repository
          unprotect <repo/image:tag>    :Unprotect repository
          protect <container>           :Protect container
          unprotect <container>         :Unprotect container

          mkrepo <top-repo-dir>         :Create another repository in location
          setup                         :Change container execution settings
          login                         :Login into docker repository
          logout                        :Logout from docker repository

          help                          :This help
          run --help                    :Command specific help
          version                       :Shows udocker version

        Options common to all commands must appear before the command:
          -D                            :Debug
          --quiet                       :Less verbosity
          --repo=<directory>            :Use repository at directory
          --insecure                    :Allow insecure non authenticated https
          --allow-root                  :Allow execution by root NOT recommended
```

## Examples

Some examples of usage:

Search container images in dockerhub.

```
udocker search  fedora
udocker search  ubuntu
udocker search  indigodatacloud
```

Pull from dockerhub and list the pulled images.

```
udocker pull   fedora:29
udocker pull   busybox
udocker pull   iscampos/openqcd
udocker images
```

Pull from a registry other than dockerhub.

```
udocker search  quay.io/bio
udocker search  --list-tags  quay.io/biocontainers/scikit-bio
udocker pull    quay.io/biocontainers/scikit-bio:0.2.3--np112py35_0
udocker images
```

Create a container from a pulled image and run it.
<<<<<<< HEAD

=======
>>>>>>> b4d4f523
```
udocker create --name=myfed  fedora:29
udocker run  myfed  cat /etc/redhat-release
```

The three steps of pulling, creating and running can be achieved in
a single command, however this will create a new container in each
invocation consuming additional space and time. Therefore is better
to pull and create separately and use the identifier returned by
create or use an alias to execute the container as demonstrated above.

```
udocker run  fedora:29  cat /etc/redhat-release
```

Execute mounting the host /home/u457 into the container directory /home/cuser.
Notice that you can "mount" any host directory inside the container.
Depending on the execution mode the "mount" is implemented differently and
may have restrictions.
<<<<<<< HEAD

=======
>>>>>>> b4d4f523
```
udocker run -v /home/u457:/home/cuser -w /home/user myfed  /bin/bash
udocker run -v /var -v /proc -v /sys -v /tmp  myfed  /bin/bash
```

Place a script in your host /tmp and execute it in the container. Notice
that the behavior of `--entrypoint` changed from the previous versions
for better compatibility with docker.

```
udocker run  -v /tmp  --entrypoint="" myfed  /bin/bash -c 'cd /tmp; ./myscript.sh'

udocker run  -v /tmp  --entrypoint=/bin/bash  myfed  -c 'cd /tmp; ./myscript.sh'
```

Execute mounting the host /var, /proc, /sys and /tmp in the same container
directories. Notice that the content of these container directories will
be obfuscated.

```
udocker run -v /var -v /proc -v /sys -v /tmp  myfed  /bin/bash
```

Install software inside the container.

```
udocker run  --user=root myfed  yum install -y firefox pulseaudio gnash-plugin
```

Run as some user. The usernames should exist in the container.

```
udocker run --user 1000:1001  myfed  /bin/id
udocker run --user root   myfed  /bin/id
udocker run --user jorge  myfed  /bin/id
```

Running Firefox.

```
udocker run --bindhome --hostauth --hostenv \
   -v /sys -v /proc -v /var/run -v /dev --user=jorge --dri myfed  firefox
```

Change execution engine mode from PRoot to Fakechroot and run.

```
udocker setup  --execmode=F3  myfed

udocker run --bindhome --hostauth --hostenv \
   -v /sys -v /proc -v /var/run -v /dev --user=jorge --dri myfed  firefox
```

Change execution engine mode to accelerated PRoot.

```
udocker setup  --execmode=P1  myfed
```

Change execution engine to runc.

```
udocker setup  --execmode=R1  myfed
```

Change execution engine to Singularity. Requires the availability of
Singularity in the host system.

```
./udocker setup  --execmode=S1  myfed
```

Install software running as root emulation in Singularity:
<<<<<<< HEAD

=======
>>>>>>> b4d4f523
```
udocker setup  --execmode=S1  myfed
udocker run  --user=root myfed  yum install -y firefox pulseaudio gnash-plugin
```

<<<<<<< HEAD
## Security

By default udocker via PRoot offers the emulation of the root user. This 
emulation mimics a real root user (e.g getuid will return 0). This is just 
an emulation no root privileges are involved. This feature makes possible 
the execution of some tools that do not require actual privileges but which 
refuse to work if the username or id are not root or 0. This enables for 
instance software installation using rpm, yum or dnf inside the container.

udocker does not offer robust isolation features such as the ones offered
by docker. Therefore if the containers content is not trusted then these
containers should not be executed with udocker as they will run inside the 
user environment. For this reason udocker should not be run by privileged 
users.

Container images and filesystems will be unpacked and stored in the user 
home directory under `$HOME/.udocker` or other location of choice. Therefore 
the containers data will be subjected to the same filesystem protections as 
other files owned by the user. If the containers have sensitive information 
the files and directories should be adequately protected by the user.

udocker does not require privileges and runs under the identity of the user
invoking it.

Users can downloaded udocker and execute it without requiring system
administrators intervention.

udocker also provides execution with runc, crun and Singularity, these modes
make use of rootless namespaces and enable a normal user to execute as root 
with the limitations that apply to user namespaces and to these tools.

When executed by normal unprivileged users, udocker limits privilege 
escalation issues since it does not use or require system privileges.

## General Limitations

=======

## Limitations
>>>>>>> b4d4f523
Since root privileges are not involved any operation that really
requires such privileges will not be possible. The following  are
examples of operations that are not possible:

* accessing host protected devices and files
* listening on TCP/IP privileged ports (range below 1024)
* mount file-systems
* the su command will not work
* change the system time
* changing routing tables, firewall rules, or network interfaces

If the containers require such privilege capabilities then docker 
should be used instead.

udocker is not meant to create containers. Creation of containers 
is better performed using docker and dockerfiles.

udocker does not provide all the docker features, and is not intended
as a docker replacement.

udocker is mainly oriented at providing a run-time environment for
containers execution in user space. udocker is particularly suited to 
run user applications encapsulated in docker containers.

Debugging inside of udocker with the PRoot engine will not work due to
the way PRoot implements the chroot environment

<<<<<<< HEAD
## Execution mode specific limitations

udocker offers multiple execution modes leveraging several external tools
such as PRoot (P mode), Fakechroot (F mode), runC (R mode), crun (R mode) 
and Singularity (S mode).

When using execution Fakechroot modes such as F2, F3 and F4 the created
containers cannot be moved across hosts. In this case convert back to a Pn
mode before transfer.
This is not needed if the hosts are part of an homogeneous cluster where
the mount points and directory structure is the same. This limitation
applies whenever the absolute realpath to the container directory changes.
=======
udocker is mainly oriented at providing a run-time environment for
containers execution in user space. udocker is particularly suited to 
run user applications encapsulated in docker containers.

## Security
Because of the limitations described in the previous section udocker does
not offer robust isolation features such as the ones offered by docker. 
If the containers content is not trusted then these containers should not 
be executed with udocker as they will run inside the user environment.
>>>>>>> b4d4f523

The default accelerated mode of PRoot (mode P1) may exhibit problems in Linux 
kernels above 4.0 due to kernel changes and upstream issues, in this case use
mode P2 or any of the other execution modes.

```
./udocker setup  --execmode=P2  my-container-id
```

<<<<<<< HEAD
The Fakechroot modes (Fn modes) require shared libraries compiled against 
the libc shipped with the container. udocker provides these libraries for 
several Linux distributions, these shared libraries are installed by 
udocker under:

```
$HOME/.udocker/lib/libfakechroot-*
```
 
The runc and crun modes (R modes) require a kernel with user namespaces enabled.

The singularity mode (S mode) requires the availability of Singularity in 
the host system. Singularity is not shipped with udocker.

## Metadata generation
=======
udocker must not be run by privileged users.

udocker also provides execution with runc and Singularity, these modes make
use of rootless namespaces and enable a normal user to execute as root with
certain limitations.

## Other limitations
When using execution modes such as F2, F3 and F4 the created
containers cannot be moved across hosts. In this case convert back to a Pn
mode before transfer.
This is not needed if the hosts are part of an homogeneous cluster where
the mount points and directory structure is the same. This limitation
applies to the absolute realpath to the container directory.


The default accelerated mode of PRoot (mode P1) may exhibit failures in Linux 
kernels above 4.0 due to kernel changes and upstream issues, in this case use
mode P2 or any of the other execution modes.

```
./udocker setup  --execmode=P2  my-container-id
```

The Fn modes require shared libraries compiled against the libc within
the containers. udocker provides these libraries for several distributions
and versions, they are installed under:

```
$HOME/.udocker/lib/libfakechroot-*
```
 
The runC mode requires a recent kernel with user namespaces enabled.
>>>>>>> b4d4f523

The `codemeta-json` metadata file was initially generated with `codemetapy`
package:

```
codemetapy udocker --with-orcid --affiliation "LIP Lisbon" \
  --buildInstructions "https://https://github.com/indigo-dc/udocker/blob/master/docs/installation_manual.md#3-source-code-and-build" \
  --citation "https://doi.org/10.1016/j.cpc.2018.05.021" \
  --codeRepository "https://github.com/indigo-dc/udocker" \
  --contIntegration "https://jenkins.eosc-synergy.eu/job/indigo-dc/job/udocker/job/master/" --contributor "Mario David" \
  --copyrightHolder "LIP"  --copyrightYear "2016" --creator "Jorge Gomes" \
  --dateCreated "2021-05-26" --maintainer "Jorge Gomes" \
  --readme "https://github.com/indigo-dc/udocker/blob/master/README.md" \
  --referencePublication "https://doi.org/10.1016/j.cpc.2018.05.021" \
  --releaseNotes "https://github.com/indigo-dc/udocker/blob/master/changelog" \
  -O codemeta.json
```

<<<<<<< HEAD
Further updates may be needed to add the correct values in
the metadata file.
=======
For Python 2:
* master: https://github.com/indigo-dc/udocker/blob/master/SUMMARY.md
* devel: https://github.com/indigo-dc/udocker/blob/devel/SUMMARY.md
>>>>>>> b4d4f523

For Python 3:
* devel3: https://github.com/indigo-dc/udocker/blob/devel3/SUMMARY.md

## Contributing

See: [Contributing](CONTRIBUTING.md)

## Citing

See: [Citing](CITING.md)

When citing udocker please use the following:

* Jorge Gomes, Emanuele Bagnaschi, Isabel Campos, Mario David,
Luís Alves, João Martins, João Pina, Alvaro López-García, Pablo Orviz, 
Enabling rootless Linux Containers in multi-user environments: The udocker 
tool, Computer Physics Communications, Available online 6 June 2018,
ISSN 0010-4655, https://doi.org/10.1016/j.cpc.2018.05.021

## Acknowledgements

* Docker https://www.docker.com/
* PRoot https://proot-me.github.io/
* Fakechroot https://github.com/dex4er/fakechroot/wiki
* runC https://runc.io/
* crun https://github.com/containers/crun
* Singularity https://www.sylabs.io/
* Open Container Initiative https://www.opencontainers.org/
* INDIGO DataCloud https://www.indigo-datacloud.eu
* DEEP-Hybrid-DataCloud https://deep-hybrid-datacloud.eu
<<<<<<< HEAD
* EOSC-hub https://eosc-hub.eu
* EGI-ACE https://www.egi.eu/projects/egi-ace/
* EOSC-Synergy https://www.eosc-synergy.eu/
* LIP [https://www.lip.pt](https://www.lip.pt/?section=home&page=homepage&lang=en)
* INCD [https://www.incd.pt](https://www.incd.pt/?lang=en)


This work was performed in the framework of the H2020 project INDIGO-Datacloud
(RIA 653549) and further developed with co-funding by the projects EOSC-hub
(Horizon 2020) under Grant number 777536 and DEEP-Hybrid-DataCloud
(Horizon 2020) under Grant number 777435. Software Quality Assurance is
performed with the support of by the project EOSC-Synergy (Horizon 2020).
The authors wish to acknowleadge the support of INCD-Infraestrutura Nacional de
Computação Distribuída (funded by FCT, P2020, Lisboa2020, COMPETE and FEDER
under the project number 22153-01/SAICT/2016).

<!---
<img src="https://wiki.eosc-hub.eu/download/attachments/1867786/eu%20logo.jpeg?version=1&modificationDate=1459256840098&api=v2" height="24">
<img src="https://wiki.eosc-hub.eu/download/attachments/18973612/eosc-hub-web.png?version=1&modificationDate=1516099993132&api=v2" height="24">
-->
=======
* LIP https://www.lip.pt
* INCD https://www.incd.pt
* EOSC-hub https://eosc-hub.eu

This work was performed in the framework of the H2020 project INDIGO-Datacloud (RIA 653549) and further developed with co-funding by the projects EOSC-hub (Horizon 2020) under Grant number 777536 and DEEP-Hybrid-DataCloud (Horizon 2020) under Grant number 777435. The authors wish to acknowleadge the support of INCD-Infraestrutura Nacional de Computação Distribuída (funded by FCT, P2020, Lisboa2020, COMPETE and FEDER under the project number 22153-01/SAICT/2016).
>>>>>>> b4d4f523
<|MERGE_RESOLUTION|>--- conflicted
+++ resolved
@@ -1,11 +1,7 @@
 <!---
 [![Build Status](https://jenkins.indigo-datacloud.eu/buildStatus/icon?job=Pipeline-as-code/udocker/master)](https://jenkins.indigo-datacloud.eu/job/Pipeline-as-code/job/udocker/job/master/)
 -->
-<<<<<<< HEAD
 [![Build Status](https://jenkins.eosc-synergy.eu/buildStatus/icon?job=indigo-dc/udocker/devel3)](https://jenkins.eosc-synergy.eu/job/indigo-dc/job/udocker/job/devel3/)
-=======
-[![Build Status](https://jenkins.eosc-synergy.eu/buildStatus/icon?job=indigo-dc/udocker/master)](https://jenkins.eosc-synergy.eu/job/indigo-dc/job/udocker/job/master/)
->>>>>>> b4d4f523
 
 ![logo](docs/logo-small.png)
 
@@ -32,8 +28,8 @@
 The full documentation is available at:
 
 * [udocker documentation](https://indigo-dc.github.io/udocker/)
+  * [Installation manual](https://indigo-dc.github.io/udocker/installation_manual.html)
   * [User manual](https://indigo-dc.github.io/udocker/user_manual.html)
-  * [Installation manual](https://indigo-dc.github.io/udocker/installation_manual.html)
   * [Reference card](https://indigo-dc.github.io/udocker/reference_card.html)
 
 ## How does it work
@@ -51,11 +47,7 @@
 
 * PRoot
 * Fakechroot
-<<<<<<< HEAD
 * runc
-=======
-* runC
->>>>>>> b4d4f523
 * crun
 * Singularity
 
@@ -67,7 +59,6 @@
 trees are placed by default under `$HOME/.udocker`.
 
 ## Advantages
-<<<<<<< HEAD
 
 * Can be deployed by the end-user
 * Does not require privileges for installation
@@ -88,31 +79,9 @@
 
 ## Python 2 and Python 3
 
-Since v1.2.0 udocker supports both Python 2 and Python 3. The original
-v1.1.x of udocker for Python 2 only is available
-[here](https://github.com/indigo-dc/udocker/tree/devel). Most  
-functionalities of the new versions have been backported to the v1.1.x 
-series.
-=======
-* Provides a docker like command line interface
-* Supports a subset of docker commands:
-  search, pull, import, export, load, save, create and run
-* Understands docker container metadata
-* Allows loading of docker and OCI containers
-* Can be deployed by the end-user
-* Does not require privileges for installation
-* Does not require privileges for execution
-* Does not require compilation, just transfer the Python script and run
-* Encapsulates several tools and execution methods
-* Includes the required tools already statically compiled to work across systems
-* Tested with GPGPU and MPI applications
-* Runs both on new and older Linux distributions including:
-  CentOS 6, CentOS 7, CentOS 8, Ubuntu 14, Ubuntu 16, Ubuntu 18, Ubuntu 20, Fedora, etc
-
-## Installation and Users manuals
-See the **[Installation manual](doc/installation_manual.md)**
-See the **[Users manual](doc/user_manual.md)**
->>>>>>> b4d4f523
+Since v1.2.0 udocker supports Python 2.6, 2.7 and Python >= 3.6. 
+The original udocker v1.1.x for Python 2 only is still available
+[here](https://github.com/indigo-dc/udocker/tree/devel).
 
 ## Syntax
 
@@ -196,10 +165,7 @@
 ```
 
 Create a container from a pulled image and run it.
-<<<<<<< HEAD
-
-=======
->>>>>>> b4d4f523
+
 ```
 udocker create --name=myfed  fedora:29
 udocker run  myfed  cat /etc/redhat-release
@@ -219,10 +185,7 @@
 Notice that you can "mount" any host directory inside the container.
 Depending on the execution mode the "mount" is implemented differently and
 may have restrictions.
-<<<<<<< HEAD
-
-=======
->>>>>>> b4d4f523
+
 ```
 udocker run -v /home/u457:/home/cuser -w /home/user myfed  /bin/bash
 udocker run -v /var -v /proc -v /sys -v /tmp  myfed  /bin/bash
@@ -296,16 +259,12 @@
 ```
 
 Install software running as root emulation in Singularity:
-<<<<<<< HEAD
-
-=======
->>>>>>> b4d4f523
+
 ```
 udocker setup  --execmode=S1  myfed
 udocker run  --user=root myfed  yum install -y firefox pulseaudio gnash-plugin
 ```
 
-<<<<<<< HEAD
 ## Security
 
 By default udocker via PRoot offers the emulation of the root user. This 
@@ -342,10 +301,6 @@
 
 ## General Limitations
 
-=======
-
-## Limitations
->>>>>>> b4d4f523
 Since root privileges are not involved any operation that really
 requires such privileges will not be possible. The following  are
 examples of operations that are not possible:
@@ -373,7 +328,6 @@
 Debugging inside of udocker with the PRoot engine will not work due to
 the way PRoot implements the chroot environment
 
-<<<<<<< HEAD
 ## Execution mode specific limitations
 
 udocker offers multiple execution modes leveraging several external tools
@@ -386,17 +340,6 @@
 This is not needed if the hosts are part of an homogeneous cluster where
 the mount points and directory structure is the same. This limitation
 applies whenever the absolute realpath to the container directory changes.
-=======
-udocker is mainly oriented at providing a run-time environment for
-containers execution in user space. udocker is particularly suited to 
-run user applications encapsulated in docker containers.
-
-## Security
-Because of the limitations described in the previous section udocker does
-not offer robust isolation features such as the ones offered by docker. 
-If the containers content is not trusted then these containers should not 
-be executed with udocker as they will run inside the user environment.
->>>>>>> b4d4f523
 
 The default accelerated mode of PRoot (mode P1) may exhibit problems in Linux 
 kernels above 4.0 due to kernel changes and upstream issues, in this case use
@@ -406,7 +349,6 @@
 ./udocker setup  --execmode=P2  my-container-id
 ```
 
-<<<<<<< HEAD
 The Fakechroot modes (Fn modes) require shared libraries compiled against 
 the libc shipped with the container. udocker provides these libraries for 
 several Linux distributions, these shared libraries are installed by 
@@ -422,40 +364,6 @@
 the host system. Singularity is not shipped with udocker.
 
 ## Metadata generation
-=======
-udocker must not be run by privileged users.
-
-udocker also provides execution with runc and Singularity, these modes make
-use of rootless namespaces and enable a normal user to execute as root with
-certain limitations.
-
-## Other limitations
-When using execution modes such as F2, F3 and F4 the created
-containers cannot be moved across hosts. In this case convert back to a Pn
-mode before transfer.
-This is not needed if the hosts are part of an homogeneous cluster where
-the mount points and directory structure is the same. This limitation
-applies to the absolute realpath to the container directory.
-
-
-The default accelerated mode of PRoot (mode P1) may exhibit failures in Linux 
-kernels above 4.0 due to kernel changes and upstream issues, in this case use
-mode P2 or any of the other execution modes.
-
-```
-./udocker setup  --execmode=P2  my-container-id
-```
-
-The Fn modes require shared libraries compiled against the libc within
-the containers. udocker provides these libraries for several distributions
-and versions, they are installed under:
-
-```
-$HOME/.udocker/lib/libfakechroot-*
-```
- 
-The runC mode requires a recent kernel with user namespaces enabled.
->>>>>>> b4d4f523
 
 The `codemeta-json` metadata file was initially generated with `codemetapy`
 package:
@@ -474,17 +382,8 @@
   -O codemeta.json
 ```
 
-<<<<<<< HEAD
 Further updates may be needed to add the correct values in
 the metadata file.
-=======
-For Python 2:
-* master: https://github.com/indigo-dc/udocker/blob/master/SUMMARY.md
-* devel: https://github.com/indigo-dc/udocker/blob/devel/SUMMARY.md
->>>>>>> b4d4f523
-
-For Python 3:
-* devel3: https://github.com/indigo-dc/udocker/blob/devel3/SUMMARY.md
 
 ## Contributing
 
@@ -513,7 +412,6 @@
 * Open Container Initiative https://www.opencontainers.org/
 * INDIGO DataCloud https://www.indigo-datacloud.eu
 * DEEP-Hybrid-DataCloud https://deep-hybrid-datacloud.eu
-<<<<<<< HEAD
 * EOSC-hub https://eosc-hub.eu
 * EGI-ACE https://www.egi.eu/projects/egi-ace/
 * EOSC-Synergy https://www.eosc-synergy.eu/
@@ -533,11 +431,4 @@
 <!---
 <img src="https://wiki.eosc-hub.eu/download/attachments/1867786/eu%20logo.jpeg?version=1&modificationDate=1459256840098&api=v2" height="24">
 <img src="https://wiki.eosc-hub.eu/download/attachments/18973612/eosc-hub-web.png?version=1&modificationDate=1516099993132&api=v2" height="24">
--->
-=======
-* LIP https://www.lip.pt
-* INCD https://www.incd.pt
-* EOSC-hub https://eosc-hub.eu
-
-This work was performed in the framework of the H2020 project INDIGO-Datacloud (RIA 653549) and further developed with co-funding by the projects EOSC-hub (Horizon 2020) under Grant number 777536 and DEEP-Hybrid-DataCloud (Horizon 2020) under Grant number 777435. The authors wish to acknowleadge the support of INCD-Infraestrutura Nacional de Computação Distribuída (funded by FCT, P2020, Lisboa2020, COMPETE and FEDER under the project number 22153-01/SAICT/2016).
->>>>>>> b4d4f523
+-->